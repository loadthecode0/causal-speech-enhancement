--- conflicted
+++ resolved
@@ -9,19 +9,17 @@
 from data.dataloader import EARSWHAMDataLoader  # Your custom dataloader class
 import logging
 
-<<<<<<< HEAD
-=======
 logging.basicConfig(level=logging.DEBUG, format="%(asctime)s - %(levelname)s - %(message)s")
 logger = logging.getLogger(__name__)
 
->>>>>>> edce48f1
 # Initialize data loaders
 data_loader = EARSWHAMDataLoader(
-    base_dir="../datasets_final/EARS-WHAM-16kHz",  # Path to the resampled dataset
+    base_dir="../datasets_final/EARS-WHAM16kHz",  # Path to the resampled dataset
     seg_length=16000,                            # Segment length
     batch_size=1,                                # Batch size
     num_workers=4                                # Number of workers for DataLoader
 )
+logger.info('Data loader initialized')
 
 train_loader = data_loader.get_loader(split="train")
 valid_loader = data_loader.get_loader(split="valid")
@@ -31,9 +29,11 @@
 model = build_conv_tasnet(causal=False, num_sources=2).to(device)
 criterion = SISNRLoss()
 optimizer = torch.optim.Adam(model.parameters(), lr=1e-3)
+logger.info('Model, loss and optimizer initialized')
 
 # Training loop
-num_epochs = 4
+num_epochs = 20
+logger.info(f'Starting training loop with {num_epochs} epochs')
 for epoch in range(num_epochs):
     model.train()
     running_loss = 0.0
